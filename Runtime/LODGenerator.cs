﻿#region License
/*
MIT License

Copyright(c) 2017-2020 Mattias Edlund

Permission is hereby granted, free of charge, to any person obtaining a copy
of this software and associated documentation files (the "Software"), to deal
in the Software without restriction, including without limitation the rights
to use, copy, modify, merge, publish, distribute, sublicense, and/or sell
copies of the Software, and to permit persons to whom the Software is
furnished to do so, subject to the following conditions:

The above copyright notice and this permission notice shall be included in all
copies or substantial portions of the Software.

THE SOFTWARE IS PROVIDED "AS IS", WITHOUT WARRANTY OF ANY KIND, EXPRESS OR
IMPLIED, INCLUDING BUT NOT LIMITED TO THE WARRANTIES OF MERCHANTABILITY,
FITNESS FOR A PARTICULAR PURPOSE AND NONINFRINGEMENT. IN NO EVENT SHALL THE
AUTHORS OR COPYRIGHT HOLDERS BE LIABLE FOR ANY CLAIM, DAMAGES OR OTHER
LIABILITY, WHETHER IN AN ACTION OF CONTRACT, TORT OR OTHERWISE, ARISING FROM,
OUT OF OR IN CONNECTION WITH THE SOFTWARE OR THE USE OR OTHER DEALINGS IN THE
SOFTWARE.
*/
#endregion

using System.Collections.Generic;
using System.Linq;
using UnityEngine;

namespace UnityMeshSimplifier
{
    /// <summary>
    /// Contains methods for generating LODs (level of details) for game objects.
    /// </summary>
    public static class LODGenerator
    {
        #region Static Read-Only
        /// <summary>
        /// The name of the game object where generated LODs are parented under.
        /// </summary>
        public static readonly string LODParentGameObjectName = "_UMS_LODs_";

        /// <summary>
        /// The parent path for generated LOD assets.
        /// </summary>
        public static readonly string LODAssetParentPath = "Assets/UMS_LODs/";
        #endregion

        #region Nested Types
        private struct RendererInfo
        {
            public string name;
            public bool isStatic;
            public bool isNewMesh;
            public Transform transform;
            public Mesh mesh;
            public Material[] materials;
            public Transform rootBone;
            public Transform[] bones;
        }
        #endregion

        #region Public Methods
        /// <summary>
        /// Generates the LODs and sets up a LOD Group for the LOD generator helper component.
        /// </summary>
        /// <param name="generatorHelper">The LOD generator helper.</param>
        /// <returns>The generated LOD Group.</returns>
        public static LODGroup GenerateLODs(LODGeneratorHelper generatorHelper)
        {
            if (generatorHelper == null)
                throw new System.ArgumentNullException(nameof(generatorHelper));

            var gameObject = generatorHelper.gameObject;
            var levels = generatorHelper.Levels;
            bool autoCollectRenderers = generatorHelper.AutoCollectRenderers;
            var simplificationOptions = generatorHelper.SimplificationOptions;
            string saveAssetsPath = generatorHelper.SaveAssetsPath;

            var lodGroup = GenerateLODs(gameObject, levels, autoCollectRenderers, simplificationOptions, saveAssetsPath);
            if (lodGroup == null)
                return null;

            lodGroup.animateCrossFading = generatorHelper.AnimateCrossFading;
            lodGroup.fadeMode = generatorHelper.FadeMode;
            return lodGroup;
        }

        /// <summary>
        /// Generates the LODs and sets up a LOD Group for the specified game object.
        /// </summary>
        /// <param name="gameObject">The game object to set up.</param>
        /// <param name="levels">The LOD levels to set up.</param>
        /// <param name="autoCollectRenderers">If the renderers under the game object and any children should be automatically collected.
        /// Enabling this will ignore any renderers defined under each LOD level.</param>
        /// <param name="simplificationOptions">The mesh simplification options.</param>
        /// <returns>The generated LOD Group.</returns>
        public static LODGroup GenerateLODs(GameObject gameObject, LODLevel[] levels, bool autoCollectRenderers, SimplificationOptions simplificationOptions)
        {
            return GenerateLODs(gameObject, levels, autoCollectRenderers, simplificationOptions, null);
        }

        /// <summary>
        /// Generates the LODs and sets up a LOD Group for the specified game object.
        /// </summary>
        /// <param name="gameObject">The game object to set up.</param>
        /// <param name="levels">The LOD levels to set up.</param>
        /// <param name="autoCollectRenderers">If the renderers under the game object and any children should be automatically collected.
        /// Enabling this will ignore any renderers defined under each LOD level.</param>
        /// <param name="simplificationOptions">The mesh simplification options.</param>
        /// <param name="saveAssetsPath">The path to where the generated assets should be saved. Can be null or empty to use the default path.</param>
        /// <returns>The generated LOD Group.</returns>
        public static LODGroup GenerateLODs(GameObject gameObject, LODLevel[] levels, bool autoCollectRenderers, SimplificationOptions simplificationOptions, string saveAssetsPath)
        {
            if (gameObject == null)
                throw new System.ArgumentNullException(nameof(gameObject));
            else if (levels == null)
                throw new System.ArgumentNullException(nameof(levels));

            var transform = gameObject.transform;
            var existingLodParent = transform.Find(LODParentGameObjectName);
            if (existingLodParent != null)
                throw new System.InvalidOperationException("The game object already appears to have LODs. Please remove them first.");

            var existingLodGroup = gameObject.GetComponent<LODGroup>();
            if (existingLodGroup != null)
                throw new System.InvalidOperationException("The game object already appears to have a LOD Group. Please remove it first.");

            saveAssetsPath = ValidateSaveAssetsPath(saveAssetsPath);

            var lodParentGameObject = new GameObject(LODParentGameObjectName);
            var lodParent = lodParentGameObject.transform;
            ParentAndResetTransform(lodParent, transform);

            var lodGroup = gameObject.AddComponent<LODGroup>();

            Renderer[] allRenderers = null;
            if (autoCollectRenderers)
            {
                // Collect all enabled renderers under the game object
                allRenderers = GetChildRenderersForLOD(gameObject);
            }

            var renderersToDisable = new List<Renderer>((allRenderers != null ? allRenderers.Length : 10));
            var lods = new LOD[levels.Length];
            for (int levelIndex = 0; levelIndex < levels.Length; levelIndex++)
            {
                var level = levels[levelIndex];
                var levelGameObject = new GameObject(string.Format("Level{0:00}", levelIndex));
                var levelTransform = levelGameObject.transform;
                ParentAndResetTransform(levelTransform, lodParent);

                Renderer[] originalLevelRenderers = allRenderers ?? level.Renderers;
                var levelRenderers = new List<Renderer>((originalLevelRenderers != null ? originalLevelRenderers.Length : 0));

                if (originalLevelRenderers != null && originalLevelRenderers.Length > 0)
                {
                    var meshRenderers = (from renderer in originalLevelRenderers
                                         let meshFilter = renderer.transform.GetComponent<MeshFilter>()
                                         where renderer.enabled && renderer as MeshRenderer != null
                                         && meshFilter != null
                                         && meshFilter.sharedMesh != null
                                         select renderer as MeshRenderer).ToArray();
                    var skinnedMeshRenderers = (from renderer in originalLevelRenderers
                                                where renderer.enabled && renderer as SkinnedMeshRenderer != null
                                                && (renderer as SkinnedMeshRenderer).sharedMesh != null
                                                select renderer as SkinnedMeshRenderer).ToArray();

<<<<<<< HEAD


                    StaticRenderer[] staticRenderers;
                    SkinnedRenderer[] skinnedRenderers;
=======
                    RendererInfo[] staticRenderers;
                    RendererInfo[] skinnedRenderers;
>>>>>>> 7c1b9aa9
                    if (level.CombineMeshes)
                    {
                        staticRenderers = CombineStaticMeshes(transform, levelIndex, meshRenderers);
                        skinnedRenderers = CombineSkinnedMeshes(transform, levelIndex, skinnedMeshRenderers);
                    }
                    else
                    {
                        staticRenderers = GetStaticRenderers(meshRenderers);
                        skinnedRenderers = GetSkinnedRenderers(skinnedMeshRenderers);
                    }

                    if (staticRenderers != null)
                    {
                        for (int rendererIndex = 0; rendererIndex < staticRenderers.Length; rendererIndex++)
                        {
                            var renderer = staticRenderers[rendererIndex];
                            var levelRenderer = CreateLevelRenderer(gameObject, levelIndex, ref level, levelTransform, rendererIndex, renderer, ref simplificationOptions, saveAssetsPath);
                            levelRenderers.Add(levelRenderer);
                        }
                    }

                    if (skinnedRenderers != null)
                    {
                        for (int rendererIndex = 0; rendererIndex < skinnedRenderers.Length; rendererIndex++)
                        {
                            var renderer = skinnedRenderers[rendererIndex];
                            var levelRenderer = CreateLevelRenderer(gameObject, levelIndex, ref level, levelTransform, rendererIndex, renderer, ref simplificationOptions, saveAssetsPath);
                            levelRenderers.Add(levelRenderer);
                        }
                    }

                    foreach (var renderer in originalLevelRenderers)
                    {
                        if (!renderersToDisable.Contains(renderer))
                        {
                            renderersToDisable.Add(renderer);
                        }
                    }
                }

                lods[levelIndex] = new LOD(level.ScreenRelativeTransitionHeight, levelRenderers.ToArray());
            }

            CreateBackup(gameObject, renderersToDisable.ToArray());
            foreach (var renderer in renderersToDisable)
            {
                renderer.enabled = false;
            }

            lodGroup.animateCrossFading = false;
            lodGroup.SetLODs(lods);
            return lodGroup;
        }

        /// <summary>
        /// Destroys the generated LODs and LOD Group for the specified game object.
        /// </summary>
        /// <param name="generatorHelper">The LOD generator helper.</param>
        /// <returns>If the LODs were successfully destroyed.</returns>
        public static bool DestroyLODs(LODGeneratorHelper generatorHelper)
        {
            if (generatorHelper == null)
                throw new System.ArgumentNullException(nameof(generatorHelper));

            return DestroyLODs(generatorHelper.gameObject);
        }

        /// <summary>
        /// Destroys the generated LODs and LOD Group for the specified game object.
        /// </summary>
        /// <param name="gameObject">The game object to destroy LODs for.</param>
        /// <returns>If the LODs were successfully destroyed.</returns>
        public static bool DestroyLODs(GameObject gameObject)
        {
            if (gameObject == null)
                throw new System.ArgumentNullException(nameof(gameObject));

            RestoreBackup(gameObject);

            var transform = gameObject.transform;
            var lodParent = transform.Find(LODParentGameObjectName);
            if (lodParent == null)
                return false;

#if UNITY_EDITOR
            // Destroy LOD assets
            DestroyLODAssets(lodParent);
#endif

            // Destroy the LOD parent
            DestroyObject(lodParent.gameObject);

            // Destroy the LOD Group if there is one
            var lodGroup = gameObject.GetComponent<LODGroup>();
            if (lodGroup != null)
            {
                DestroyObject(lodGroup);
            }

            return true;
        }
        #endregion

        #region Private Methods
        private static RendererInfo[] GetStaticRenderers(MeshRenderer[] renderers)
        {
            var newRenderers = new List<RendererInfo>(renderers.Length);
            for (int rendererIndex = 0; rendererIndex < renderers.Length; rendererIndex++)
            {
                var renderer = renderers[rendererIndex];
                var meshFilter = renderer.GetComponent<MeshFilter>();
                if (meshFilter == null)
                {
                    Debug.LogWarning("A renderer was missing a mesh filter and was ignored.", renderer);
                    continue;
                }

                var mesh = meshFilter.sharedMesh;
                if (mesh == null)
                {
                    Debug.LogWarning("A renderer was missing a mesh and was ignored.", renderer);
                    continue;
                }

                newRenderers.Add(new RendererInfo
                {
                    name = renderer.name,
                    isStatic = true,
                    isNewMesh = false,
                    transform = renderer.transform,
                    mesh = mesh,
                    materials = renderer.sharedMaterials
                });
            }
            return newRenderers.ToArray();
        }

        private static RendererInfo[] GetSkinnedRenderers(SkinnedMeshRenderer[] renderers)
        {
            var newRenderers = new List<RendererInfo>(renderers.Length);
            for (int rendererIndex = 0; rendererIndex < renderers.Length; rendererIndex++)
            {
                var renderer = renderers[rendererIndex];

                var mesh = renderer.sharedMesh;
                if (mesh == null)
                {
                    Debug.LogWarning("A renderer was missing a mesh and was ignored.", renderer);
                    continue;
                }

                newRenderers.Add(new RendererInfo
                {
                    name = renderer.name,
                    isStatic = false,
                    isNewMesh = false,
                    transform = renderer.transform,
                    mesh = mesh,
                    materials = renderer.sharedMaterials,
                    rootBone = renderer.rootBone,
                    bones = renderer.bones
                });
            }
            return newRenderers.ToArray();
        }

        private static RendererInfo[] CombineStaticMeshes(Transform transform, int levelIndex, MeshRenderer[] renderers)
        {
            if (renderers.Length == 0)
                return null;

            // TODO: Support to merge sub-meshes and atlas textures

            var newRenderers = new List<RendererInfo>(renderers.Length);

            Material[] combinedMaterials;
            var combinedMesh = MeshCombiner.CombineMeshes(transform, renderers, out combinedMaterials);
            combinedMesh.name = string.Format("{0}_static{1:00}", transform.name, levelIndex);
            string rendererName = string.Format("{0}_combined_static", transform.name);
            newRenderers.Add(new RendererInfo
            {
                name = rendererName,
                isStatic = true,
                isNewMesh = true,
                transform = null,
                mesh = combinedMesh,
                materials = combinedMaterials,
                rootBone = null,
                bones = null
            });

            return newRenderers.ToArray();
        }

        private static RendererInfo[] CombineSkinnedMeshes(Transform transform, int levelIndex, SkinnedMeshRenderer[] renderers)
        {
            if (renderers.Length == 0)
                return null;

            // TODO: Support to merge sub-meshes and atlas textures

            var newRenderers = new List<RendererInfo>(renderers.Length);
            var blendShapeRenderers = (from renderer in renderers
                                       where renderer.sharedMesh != null && renderer.sharedMesh.blendShapeCount > 0
                                       select renderer);
            var renderersWithoutMesh = (from renderer in renderers
                                        where renderer.sharedMesh == null
                                        select renderer);
            var combineRenderers = (from renderer in renderers
                                    where renderer.sharedMesh != null && renderer.sharedMesh.blendShapeCount == 0
                                    select renderer).ToArray();

            // Warn about renderers without a mesh
            foreach (var renderer in renderersWithoutMesh)
            {
                Debug.LogWarning("A renderer was missing a mesh and was ignored.", renderer);
            }

            // Don't combine meshes with blend shapes
            foreach (var renderer in blendShapeRenderers)
            {
                newRenderers.Add(new RendererInfo
                {
                    name = renderer.name,
                    isStatic = false,
                    isNewMesh = false,
                    transform = renderer.transform,
                    mesh = renderer.sharedMesh,
                    materials = renderer.sharedMaterials,
                    rootBone = renderer.rootBone,
                    bones = renderer.bones
                });
            }

            if (combineRenderers.Length > 0)
            {
                Material[] combinedMaterials;
                Transform[] combinedBones;
                var combinedMesh = MeshCombiner.CombineMeshes(transform, combineRenderers, out combinedMaterials, out combinedBones);
                combinedMesh.name = string.Format("{0}_skinned{1:00}", transform.name, levelIndex);

                var rootBone = FindBestRootBone(transform, combineRenderers);
                string rendererName = string.Format("{0}_combined_skinned", transform.name);
                newRenderers.Add(new RendererInfo
                {
                    name = rendererName,
                    isStatic = false,
                    isNewMesh = false,
                    transform = null,
                    mesh = combinedMesh,
                    materials = combinedMaterials,
                    rootBone = rootBone,
                    bones = combinedBones
                });
            }

            return newRenderers.ToArray();
        }

        private static void ParentAndResetTransform(Transform transform, Transform parentTransform)
        {
            transform.SetParent(parentTransform);
            transform.localPosition = Vector3.zero;
            transform.localRotation = Quaternion.identity;
            transform.localScale = Vector3.one;
        }

        private static void ParentAndOffsetTransform(Transform transform, Transform parentTransform, Transform originalTransform)
        {
            transform.position = originalTransform.position;
            transform.rotation = originalTransform.rotation;
            transform.localScale = originalTransform.lossyScale;
            transform.SetParent(parentTransform, true);
        }

        private static Renderer CreateLevelRenderer(GameObject gameObject, int levelIndex, ref LODLevel level, Transform levelTransform, int rendererIndex, RendererInfo renderer, ref SimplificationOptions simplificationOptions, string saveAssetsPath)
        {
            var mesh = renderer.mesh;

            // Simplify the mesh if necessary
            if (level.Quality < 1f)
            {
                mesh = SimplifyMesh(mesh, level.Quality, simplificationOptions);

#if UNITY_EDITOR
                SaveLODMeshAsset(mesh, gameObject.name, renderer.name, levelIndex, mesh.name, saveAssetsPath);
#endif

                if (renderer.isNewMesh)
                {
                    DestroyObject(renderer.mesh);
                }
            }

            if (renderer.isStatic)
            {
                string rendererName = string.Format("{0:000}_static_{1}", rendererIndex, renderer.name);
                return CreateStaticLevelRenderer(rendererName, levelTransform, renderer.transform, mesh, renderer.materials, ref level);
            }
            else
            {
                string rendererName = string.Format("{0:000}_skinned_{1}", rendererIndex, renderer.name);
                return CreateSkinnedLevelRenderer(rendererName, levelTransform, renderer.transform, mesh, renderer.materials, renderer.rootBone, renderer.bones, ref level);
            }
        }

        private static MeshRenderer CreateStaticLevelRenderer(string name, Transform parentTransform, Transform originalTransform, Mesh mesh, Material[] materials, ref LODLevel level)
        {
            var levelGameObject = new GameObject(name, typeof(MeshFilter), typeof(MeshRenderer));
            var levelTransform = levelGameObject.transform;
            if (originalTransform != null)
            {
                ParentAndOffsetTransform(levelTransform, parentTransform, originalTransform);
            }
            else
            {
                ParentAndResetTransform(levelTransform, parentTransform);
            }

            var meshFilter = levelGameObject.GetComponent<MeshFilter>();
            meshFilter.sharedMesh = mesh;

            var meshRenderer = levelGameObject.GetComponent<MeshRenderer>();
            meshRenderer.sharedMaterials = materials;
            SetupLevelRenderer(meshRenderer, ref level);
            return meshRenderer;
        }

        private static SkinnedMeshRenderer CreateSkinnedLevelRenderer(string name, Transform parentTransform, Transform originalTransform, Mesh mesh, Material[] materials, Transform rootBone, Transform[] bones, ref LODLevel level)
        {
            var levelGameObject = new GameObject(name, typeof(SkinnedMeshRenderer));
            var levelTransform = levelGameObject.transform;
            if (originalTransform != null)
            {
                ParentAndOffsetTransform(levelTransform, parentTransform, originalTransform);
            }
            else
            {
                ParentAndResetTransform(levelTransform, parentTransform);
            }

            var skinnedMeshRenderer = levelGameObject.GetComponent<SkinnedMeshRenderer>();
            skinnedMeshRenderer.sharedMesh = mesh;
            skinnedMeshRenderer.sharedMaterials = materials;
            skinnedMeshRenderer.rootBone = rootBone;
            skinnedMeshRenderer.bones = bones;
            SetupLevelRenderer(skinnedMeshRenderer, ref level);
            return skinnedMeshRenderer;
        }

        private static Transform FindBestRootBone(Transform transform, SkinnedMeshRenderer[] skinnedMeshRenderers)
        {
            if (skinnedMeshRenderers == null || skinnedMeshRenderers.Length == 0)
                return null;

            Transform bestBone = null;
            float bestDistance = float.MaxValue;
            for (int i = 0; i < skinnedMeshRenderers.Length; i++)
            {
                if (skinnedMeshRenderers[i] == null || skinnedMeshRenderers[i].rootBone == null)
                    continue;

                var rootBone = skinnedMeshRenderers[i].rootBone;
                var distance = (rootBone.position - transform.position).sqrMagnitude;
                if (distance < bestDistance)
                {
                    bestBone = rootBone;
                    bestDistance = distance;
                }
            }

            return bestBone;
        }

        private static void SetupLevelRenderer(Renderer renderer, ref LODLevel level)
        {
            renderer.shadowCastingMode = level.ShadowCastingMode;
            renderer.receiveShadows = level.ReceiveShadows;
            renderer.motionVectorGenerationMode = level.MotionVectorGenerationMode;
            renderer.lightProbeUsage = level.LightProbeUsage;
            renderer.reflectionProbeUsage = level.ReflectionProbeUsage;

            var skinnedMeshRenderer = renderer as SkinnedMeshRenderer;
            if (skinnedMeshRenderer != null)
            {
                skinnedMeshRenderer.quality = level.SkinQuality;
                skinnedMeshRenderer.skinnedMotionVectors = level.SkinnedMotionVectors;
            }
        }
        
        private static Renderer[] GetChildRenderersForLOD(GameObject gameObject)
        {
            var resultRenderers = new List<Renderer>();
            CollectChildRenderersForLOD(gameObject.transform, resultRenderers);
            return resultRenderers.ToArray();
        }

        private static void CollectChildRenderersForLOD(Transform transform, List<Renderer> resultRenderers)
        {
            // Collect the rendererers of this transform
            var childRenderers = transform.GetComponents<Renderer>();
            resultRenderers.AddRange(childRenderers);

            int childCount = transform.childCount;
            for (int i = 0; i < childCount; i++)
            {
                // Skip children that are not active
                var childTransform = transform.GetChild(i);
                if (!childTransform.gameObject.activeSelf)
                    continue;

                // If the transform have the identical name as to our LOD Parent GO name, then we also skip it
                if (string.Equals(childTransform.name, LODParentGameObjectName))
                    continue;

                // Skip children that has a LOD Group or a LOD Generator Helper component
                if (childTransform.GetComponent<LODGroup>() != null)
                    continue;
                else if (childTransform.GetComponent<LODGeneratorHelper>() != null)
                    continue;

                // Continue recursively through the children of this transform
                CollectChildRenderersForLOD(childTransform, resultRenderers);
            }
        }

        private static Mesh SimplifyMesh(Mesh mesh, float quality, SimplificationOptions options)
        {
            var meshSimplifier = new MeshSimplifier();
            meshSimplifier.PreserveBorderEdges = options.PreserveBorderEdges;
            meshSimplifier.PreserveUVSeamEdges = options.PreserveUVSeamEdges;
            meshSimplifier.PreserveUVFoldoverEdges = options.PreserveUVFoldoverEdges;
            meshSimplifier.PreserveSurfaceCurvature = options.PreserveSurfaceCurvature;
            meshSimplifier.EnableSmartLink = options.EnableSmartLink;
            meshSimplifier.VertexLinkDistance = options.VertexLinkDistance;
            meshSimplifier.MaxIterationCount = options.MaxIterationCount;
            meshSimplifier.Agressiveness = options.Agressiveness;
            meshSimplifier.Initialize(mesh);
            meshSimplifier.SimplifyMesh(quality);

            var simplifiedMesh = meshSimplifier.ToMesh();
            simplifiedMesh.bindposes = mesh.bindposes;
            return simplifiedMesh;
        }

        private static void DestroyObject(Object obj)
        {
            if (obj == null)
                throw new System.ArgumentNullException(nameof(obj));

#if UNITY_EDITOR
            if (Application.isPlaying)
            {
                Object.Destroy(obj);
            }
            else
            {
                Object.DestroyImmediate(obj, false);
            }
#else
            Object.Destroy(obj);
#endif
        }

        private static void CreateBackup(GameObject gameObject, Renderer[] originalRenderers)
        {
            var backupComponent = gameObject.AddComponent<LODBackupComponent>();
            backupComponent.hideFlags = HideFlags.HideInInspector;
            backupComponent.OriginalRenderers = originalRenderers;
        }

        private static void RestoreBackup(GameObject gameObject)
        {
            var backupComponents = gameObject.GetComponents<LODBackupComponent>();
            foreach (var backupComponent in backupComponents)
            {
                var originalRenderers = backupComponent.OriginalRenderers;
                if (originalRenderers != null)
                {
                    foreach (var renderer in originalRenderers)
                    {
                        if (renderer != null)
                        {
                            renderer.enabled = true;
                        }
                    }
                }
                DestroyObject(backupComponent);
            }
        }

        private static string ValidateSaveAssetsPath(string saveAssetsPath)
        {
            if (string.IsNullOrEmpty(saveAssetsPath))
                return null;

#if UNITY_EDITOR
            saveAssetsPath = saveAssetsPath.Replace('\\', '/');
            saveAssetsPath = saveAssetsPath.Trim('/');

            if (System.IO.Path.IsPathRooted(saveAssetsPath))
                throw new System.InvalidOperationException("The save assets path cannot be rooted.");
            else if (saveAssetsPath.Length > 100)
                throw new System.InvalidOperationException("The save assets path cannot be more than 100 characters long to avoid I/O issues.");

            // Make the path safe
            var pathParts = saveAssetsPath.Split('/');
            for (int i = 0; i < pathParts.Length; i++)
            {
                pathParts[i] = MakePathSafe(pathParts[i]);
            }
            saveAssetsPath = string.Join("/", pathParts);

            return saveAssetsPath;
#else
            Debug.LogWarning("Unable to save assets when not running in the Unity Editor.");
            return null;
#endif
        }

        #region Editor Functions
#if UNITY_EDITOR
        private static void SaveLODMeshAsset(Object asset, string gameObjectName, string rendererName, int levelIndex, string meshName, string saveAssetsPath)
        {
            gameObjectName = MakePathSafe(gameObjectName);
            rendererName = MakePathSafe(rendererName);
            meshName = MakePathSafe(meshName);
            meshName = string.Format("{0:00}_{1}", levelIndex, meshName);

            string path;
            if (!string.IsNullOrEmpty(saveAssetsPath))
            {
                path = string.Format("{0}{1}/{2}.mesh", LODAssetParentPath, saveAssetsPath, meshName);
            }
            else
            {
                path = string.Format("{0}{1}/{2}/{3}.mesh", LODAssetParentPath, gameObjectName, rendererName, meshName);
            }

            SaveAsset(asset, path);
        }

        private static void SaveAsset(Object asset, string path)
        {
            CreateParentDirectory(path);

            // Make sure that there is no asset with the same path already
            path = UnityEditor.AssetDatabase.GenerateUniqueAssetPath(path);

            UnityEditor.AssetDatabase.CreateAsset(asset, path);
        }

        private static void CreateParentDirectory(string path)
        {
            int lastSlashIndex = path.LastIndexOf('/');
            if (lastSlashIndex != -1)
            {
                string parentPath = path.Substring(0, lastSlashIndex);
                if (!UnityEditor.AssetDatabase.IsValidFolder(parentPath))
                {
                    lastSlashIndex = parentPath.LastIndexOf('/');
                    if (lastSlashIndex != -1)
                    {
                        string folderName = parentPath.Substring(lastSlashIndex + 1);
                        string folderParentPath = parentPath.Substring(0, lastSlashIndex);
                        CreateParentDirectory(parentPath);
                        UnityEditor.AssetDatabase.CreateFolder(folderParentPath, folderName);
                    }
                    else
                    {
                        UnityEditor.AssetDatabase.CreateFolder(string.Empty, parentPath);
                    }
                }
            }
        }

        private static void DestroyLODAssets(Transform transform)
        {
            var renderers = transform.GetComponentsInChildren<Renderer>(true);
            foreach (var renderer in renderers)
            {
                var meshRenderer = renderer as MeshRenderer;
                var skinnedMeshRenderer = renderer as SkinnedMeshRenderer;

                if (meshRenderer != null)
                {
                    var meshFilter = meshRenderer.GetComponent<MeshFilter>();
                    if (meshFilter != null)
                    {
                        DestroyLODAsset(meshFilter.sharedMesh);
                    }
                }
                else if (skinnedMeshRenderer != null)
                {
                    DestroyLODAsset(skinnedMeshRenderer.sharedMesh);
                }

                foreach (var material in renderer.sharedMaterials)
                {
                    DestroyLODMaterialAsset(material);
                }
            }

            // Delete any empty LOD asset directories
            DeleteEmptyDirectory(LODAssetParentPath.TrimEnd('/'));
        }

        private static void DestroyLODMaterialAsset(Material material)
        {
            if (material == null)
                return;

            var shader = material.shader;
            if (shader == null)
                return;

            // We find all texture properties of materials and delete those assets also
            int propertyCount = UnityEditor.ShaderUtil.GetPropertyCount(shader);
            for (int propertyIndex = 0; propertyIndex < propertyCount; propertyIndex++)
            {
                var propertyType = UnityEditor.ShaderUtil.GetPropertyType(shader, propertyIndex);
                if (propertyType == UnityEditor.ShaderUtil.ShaderPropertyType.TexEnv)
                {
                    string propertyName = UnityEditor.ShaderUtil.GetPropertyName(shader, propertyIndex);
                    var texture = material.GetTexture(propertyName);
                    DestroyLODAsset(texture);
                }
            }

            DestroyLODAsset(material);
        }

        private static void DestroyLODAsset(Object asset)
        {
            if (asset == null)
                return;

            // We only delete assets that we have automatically generated
            string assetPath = UnityEditor.AssetDatabase.GetAssetPath(asset);
            if (assetPath.StartsWith(LODAssetParentPath))
            {
                UnityEditor.AssetDatabase.DeleteAsset(assetPath);
            }
        }

        private static bool DeleteEmptyDirectory(string path)
        {
            bool deletedAllSubFolders = true;
            var subFolders = UnityEditor.AssetDatabase.GetSubFolders(path);
            for (int i = 0; i < subFolders.Length; i++)
            {
                if (!DeleteEmptyDirectory(subFolders[i]))
                {
                    deletedAllSubFolders = false;
                }
            }

            if (!deletedAllSubFolders)
                return false;
            else if (!UnityEditor.AssetDatabase.IsValidFolder(path))
                return true;

            string[] assetGuids = UnityEditor.AssetDatabase.FindAssets(string.Empty, new string[] { path });
            if (assetGuids.Length > 0)
                return false;

            return UnityEditor.AssetDatabase.DeleteAsset(path);
        }

        private static string MakePathSafe(string name)
        {
            var sb = new System.Text.StringBuilder(name.Length);
            bool lastWasSeparator = false;
            for (int i = 0; i < name.Length; i++)
            {
                char c = name[i];
                if ((c >= 'a' && c <= 'z') || (c >= 'A' && c <= 'Z') || (c >= '0' && c <= '9'))
                {
                    lastWasSeparator = false;
                    sb.Append(c);
                }
                else if (c == '_' || c == '-')
                {
                    if (!lastWasSeparator)
                    {
                        lastWasSeparator = true;
                        sb.Append(c);
                    }
                }
                else
                {
                    if (!lastWasSeparator)
                    {
                        lastWasSeparator = true;
                        sb.Append('_');
                    }
                }
            }
            return sb.ToString();
        }
#endif
        #endregion
        #endregion
    }
}<|MERGE_RESOLUTION|>--- conflicted
+++ resolved
@@ -157,7 +157,7 @@
                 if (originalLevelRenderers != null && originalLevelRenderers.Length > 0)
                 {
                     var meshRenderers = (from renderer in originalLevelRenderers
-                                         let meshFilter = renderer.transform.GetComponent<MeshFilter>()
+                                         let meshFilter = renderer.GetComponent<MeshFilter>()
                                          where renderer.enabled && renderer as MeshRenderer != null
                                          && meshFilter != null
                                          && meshFilter.sharedMesh != null
@@ -167,15 +167,8 @@
                                                 && (renderer as SkinnedMeshRenderer).sharedMesh != null
                                                 select renderer as SkinnedMeshRenderer).ToArray();
 
-<<<<<<< HEAD
-
-
-                    StaticRenderer[] staticRenderers;
-                    SkinnedRenderer[] skinnedRenderers;
-=======
                     RendererInfo[] staticRenderers;
                     RendererInfo[] skinnedRenderers;
->>>>>>> 7c1b9aa9
                     if (level.CombineMeshes)
                     {
                         staticRenderers = CombineStaticMeshes(transform, levelIndex, meshRenderers);
